import sys
from PySide6.QtCore import QDir
from PySide6.QtWidgets import QApplication, QMainWindow, QFileSystemModel
from ui.ui_main_window import Ui_MainWindow

from scripts.filebrowser import FileBrowser
from scripts.pattern_processing import PatternProcessingDialog
from scripts.signal_navigation import SignalNavigation
<<<<<<< HEAD
from scripts.dictionary_indexing import DiSetupDialog
=======
from scripts.pattern_center import PatterCenterDialog
>>>>>>> d9ca514a

class AppWindow(QMainWindow):
    """
    The main app window that is present at all times
    """

    working_dir = QDir.currentPath()
    file_selected = ""

    def __init__(self) -> None:
        super(AppWindow, self).__init__()
        self.ui = Ui_MainWindow()
        self.ui.setupUi(self)
        self.showMaximized()
        self.setupConnections()

        self.fileBrowserOD = FileBrowser(FileBrowser.OpenDirectory)
        self.systemModel = QFileSystemModel()

    def setupConnections(self):
        self.ui.actionOpen_Workfolder.triggered.connect(
            lambda: self.selectWorkingDirectory()
        )
        self.ui.actionProcessingMenu.triggered.connect(lambda: self.selectProcessing())
        self.ui.systemViewer.clicked.connect(
            lambda index: self.onSystemViewClicked(index)
        )
        self.ui.actionSignalNavigation.triggered.connect(lambda: self.selectSignalNavigation())
<<<<<<< HEAD
        self.ui.actionDictinary_indexing_setup.triggered.connect(lambda: self.selectDictionaryIndexingSetup())
=======
        self.ui.actionPattern_Center.triggered.connect(lambda: self.selectPatternCenter())
>>>>>>> d9ca514a

    def selectWorkingDirectory(self):
        if self.fileBrowserOD.getFile():
            self.working_dir = self.fileBrowserOD.getPaths()[0]
            self.fileBrowserOD.setDefaultDir(self.working_dir)

            # Setting the system viewer
            self.systemModel.setRootPath(self.working_dir)
            self.systemModel.setNameFilters(["*.h5","*.dat"])
            self.systemModel.setNameFilterDisables(0)
            self.ui.systemViewer.setModel(self.systemModel)
            self.ui.systemViewer.setRootIndex(self.systemModel.index(self.working_dir))
            self.ui.systemViewer.setColumnWidth(0, 250)
            self.ui.systemViewer.hideColumn(2)

            self.setWindowTitle(f"EBSD-GUI - {self.working_dir}")

    def selectProcessing(self):
        try:
            self.processingDialog = PatternProcessingDialog(self.working_dir, pattern_path=self.file_selected)
            self.processingDialog.show()
        except Exception as e:
            print(e)
            print("Could not initialize processing dialog")

    def onSystemViewClicked(self, index):
        self.file_selected = self.systemModel.filePath(index)

    def selectSignalNavigation(self):
        try:
            self.signalNavigation = SignalNavigation(file_path=self.file_selected)
        except Exception as e:
            print(e)
            print("Could not initialize signal navigation")
<<<<<<< HEAD

    def selectDictionaryIndexingSetup(self):
        try:
            self.diSetup = DiSetupDialog(self.working_dir, pattern_path=self.file_selected)
            self.diSetup.show()
        except Exception as e:
            print(e)
            print("Could not initialize dictionary indexing")
=======
            
    def selectPatternCenter(self):
        try:
            self.patternCenter = PatterCenterDialog()
            self.patternCenter.show()
        except Exception as e:
            print(e)
>>>>>>> d9ca514a

if __name__ == "__main__":
    app = QApplication(sys.argv)
    win = AppWindow()
    win.show()
    try:
        sys.exit(app.exec())
    except Exception as e:
        print(e)
        print("A clean exit was not performed")<|MERGE_RESOLUTION|>--- conflicted
+++ resolved
@@ -6,11 +6,8 @@
 from scripts.filebrowser import FileBrowser
 from scripts.pattern_processing import PatternProcessingDialog
 from scripts.signal_navigation import SignalNavigation
-<<<<<<< HEAD
 from scripts.dictionary_indexing import DiSetupDialog
-=======
 from scripts.pattern_center import PatterCenterDialog
->>>>>>> d9ca514a
 
 class AppWindow(QMainWindow):
     """
@@ -39,11 +36,8 @@
             lambda index: self.onSystemViewClicked(index)
         )
         self.ui.actionSignalNavigation.triggered.connect(lambda: self.selectSignalNavigation())
-<<<<<<< HEAD
         self.ui.actionDictinary_indexing_setup.triggered.connect(lambda: self.selectDictionaryIndexingSetup())
-=======
         self.ui.actionPattern_Center.triggered.connect(lambda: self.selectPatternCenter())
->>>>>>> d9ca514a
 
     def selectWorkingDirectory(self):
         if self.fileBrowserOD.getFile():
@@ -78,7 +72,6 @@
         except Exception as e:
             print(e)
             print("Could not initialize signal navigation")
-<<<<<<< HEAD
 
     def selectDictionaryIndexingSetup(self):
         try:
@@ -87,7 +80,6 @@
         except Exception as e:
             print(e)
             print("Could not initialize dictionary indexing")
-=======
             
     def selectPatternCenter(self):
         try:
@@ -95,7 +87,6 @@
             self.patternCenter.show()
         except Exception as e:
             print(e)
->>>>>>> d9ca514a
 
 if __name__ == "__main__":
     app = QApplication(sys.argv)

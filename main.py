--- conflicted
+++ resolved
@@ -359,15 +359,11 @@
         except Exception as e:
             raise e
 
-<<<<<<< HEAD
     def showImage(self, image_path: str = ""):
         imageViewer = self.ui.dockWidgetImageViewer
         if imageViewer.isHidden():
             imageViewer.setVisible(True)
         imageViewer.raise_()
-=======
-    def showImage(self, image_path):
->>>>>>> d66ab3e1
         try:
             if len(image_path):
                 image = mpimg.imread(resource_path(image_path))

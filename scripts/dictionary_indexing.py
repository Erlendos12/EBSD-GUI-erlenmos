import warnings
from datetime import date
from os import mkdir, path

import kikuchipy as kp
import matplotlib as mpl
import matplotlib.pyplot as plt
import numpy as np
from orix import io, plot, sampling
from orix.quaternion import Rotation
from PySide6.QtWidgets import QDialog
from PySide6.QtCore import QThreadPool

from ui.ui_di_setup import Ui_DiSetupDialog
from utils.filebrowser import FileBrowser
from utils.setting_file import SettingFile
from utils.worker import Worker

# TODO: from time import time


class DiSetupDialog(QDialog):
    """
    Setup dialog box for Dictionary indexing
    """

    def __init__(self, parent=None, pattern_path=None):
        super().__init__(parent)
        # initate threadpool
        self.threadPool = QThreadPool.globalInstance()

        # pattern path
        self.pattern_path = pattern_path

        # working directory
        self.working_dir = path.dirname(self.pattern_path)

        # Dialog box ui setup
        self.ui = Ui_DiSetupDialog()
        self.ui.setupUi(self)
        self.setWindowTitle(f"{self.windowTitle()} - {self.pattern_path}")
        self.fileBrowserOD = FileBrowser(FileBrowser.OpenDirectory)

        self.load_pattern()
        self.setupInitialSettings()
        self.setupBinningShapes()

        # temporary
        self.keep_unrefined_xmaps = False
        self.di_result_filetypes = ["ang", "h5"]

        # Setup button connections
        self.setupConnections()

    # Initial settup functions

    def setupInitialSettings(self):

        # Matplotlib settings
        mpl.use("agg")
        self.savefig_kwargs = dict(bbox_inches="tight", pad_inches=0, dpi=150)

        # standard dictionary indexing kwargs
        self.di_kwargs = dict(metric="ncc", keep_n=20)

        # read current setting from project_settings.txt
        self.setting_file = SettingFile(
            path.join(self.working_dir, "project_settings.txt")
        )

        # PC convention, default is TSL
        try:
            self.convention = self.setting_file.read("Convention")

        except:
            self.convention = "TSL"

        self.ui.comboBoxConvention.setCurrentText(self.convention)

        # Update pattern center to be displayed in UI
        try:
            self.pc = np.array(
                [
                    float(self.setting_file.read("X star")),
                    float(self.setting_file.read("Y star")),
                    float(self.setting_file.read("Z star")),
                ]
            )
        except:
            self.pc = np.array([0.400, 0.800, 0.400])

        self.updatePCpatternCenter()

        # Paths for master patterns
        self.mpPaths = {}

        i = 1
        while True:
            try:
                mpPath = self.setting_file.read(f"Master pattern {i}")
                phase = mpPath.split("/").pop()
                self.mpPaths[phase] = mpPath
                self.ui.listWidgetPhase.addItem(phase)
                i += 1
            except:
                break

<<<<<<< HEAD
        # Set max for N-iter
        x_len, y_len = self.s.axes_manager.navigation_shape
        self.ui.spinBoxNumIter.setMaximum(x_len*y_len)

    def load_pattern(self, lazy_load=True):
        try:
            self.s = kp.load(self.pattern_path, lazy=lazy_load)
        except Exception as e:
            raise e

    def setupBinningShapes(self):
        self.sig_shape = self.s.axes_manager.signal_shape[::-1]
        self.bin_shapes = np.array([])
        for num in range(10, self.sig_shape[0] + 1):
            if self.sig_shape[0] % num == 0:
                self.bin_shapes = np.append(self.bin_shapes, f"({num}, {num})")

        self.ui.comboBoxBinning.addItems(self.bin_shapes[::-1])

        del self.s
=======
    def update_pc_convention(self):
        self.convention = self.ui.comboBoxConvention.currentText()
        self.ui.patternCenterY.setValue(1 - self.pc[1])
        
        self.updatePCArrayFrompatternCenter()
>>>>>>> 450931f5

    def setupConnections(self):
        self.ui.buttonBox.accepted.connect(lambda: self.run_dictionary_indexing())
        self.ui.buttonBox.rejected.connect(lambda: self.reject())

        self.ui.pushButtonAddPhase.clicked.connect(lambda: self.addPhase())
        self.ui.pushButtonRemovePhase.clicked.connect(lambda: self.removePhase())

        self.ui.comboBoxConvention.currentTextChanged.connect(
            lambda: self.update_pc_convention()
        )
        self.ui.checkBoxLazy.stateChanged.connect(lambda: self.setNiterState())

    def setNiterState(self):
        print("start")
        if self.ui.checkBoxLazy.isChecked():
            print("ok")
            self.ui.spinBoxNumIter.setEnabled(False)
            self.ui.nIterLabel.setEnabled(False)
        else:
            print("ok2")
            self.ui.spinBoxNumIter.setEnabled(True)
            self.ui.nIterLabel.setEnabled(True)
    ### Pattern center functions

    def update_pc_convention(self):

        self.convention = self.ui.comboBoxConvention.currentText()
        self.ui.patternCenterY.setValue(1 - self.pc[1])
        self.updatePCArrayFrompatternCenter()

    def updatePCpatternCenter(self):
        self.ui.patternCenterX.setValue(self.pc[0])
        self.ui.patternCenterY.setValue(self.pc[1])
        self.ui.patternCenterZ.setValue(self.pc[2])

    def updatePCArrayFrompatternCenter(self):
        self.pc[0] = self.ui.patternCenterX.value()
        self.pc[1] = self.ui.patternCenterY.value()
        self.pc[2] = self.ui.patternCenterZ.value()

    ### Phases
    def addPhase(self):
        if self.fileBrowserOD.getFile():
            mpPath = self.fileBrowserOD.getPaths()[0]
            phase = mpPath.split("/").pop()
            self.fileBrowserOD.setDefaultDir(mpPath[0 : -len(phase) - 1])

            if phase not in self.mpPaths.keys():
                self.mpPaths[phase] = mpPath
                self.ui.listWidgetPhase.addItem(phase)

    def removePhase(self):
        self.mpPaths.pop(str(self.ui.listWidgetPhase.currentItem().text()))
        self.ui.listWidgetPhase.takeItem(self.ui.listWidgetPhase.currentRow())

    def getPhases(self):
        lw = self.ui.listWidgetPhase
        self.phases = [lw.item(x).text() for x in range(lw.count())]

    # Read options from interactive elements in dialog box
    def getOptions(self) -> dict:
        return {
            "refine": self.ui.checkBoxRefine.isChecked(),
            "lazy": self.ui.checkBoxLazy.isChecked(),
            "n_iter": int(self.ui.spinBoxNumIter.value()),
            "angular_step_size": float(self.ui.doubleSpinBoxStepSize.value()),
            "binning": eval(self.ui.comboBoxBinning.currentText()),
            "mask": self.ui.checkBoxMask.isChecked(),
            "ncc": self.ui.checkBoxNCC.isChecked(),
            "osm": self.ui.checkBoxOSM.isChecked(),
            "ipf": self.ui.checkBoxIPF.isChecked(),
            "pm": self.ui.checkBoxPM.isChecked(),
        }

    # Call worker to start DI in separate thread
    def run_dictionary_indexing(self):
        # Pass the function to execute
        di_worker = Worker(self.dictionary_indexing)
        # Execute
        self.threadPool.start(di_worker)
        self.accept()

    # Signal mask
    def signal_mask(self):  # Add signal mask
        self.signal_mask = ~kp.filters.Window("circular", self.sig_shape).astype(bool)

        # Save figure of signal mask for visualization
        # try:
        #    p = self.s_binned.inav[0, 0].data
        #    fig, ax = plt.subplots(ncols=2, figsize=(10, 5))
        #    ax[0].imshow(p * self.signal_mask, cmap="gray")
        #    ax[0].set_title("Not used in matching")
        #    ax[1].imshow(p * ~self.signal_mask, cmap="gray")
        #    ax[1].set_title("Used in matching")
        #    fig.savefig(
        #        path.join(self.results_dir, "circular_mask_for_di.png"),
        #        **self.savefig_kwargs,
        #    )
        #
        #    plt.close(fig)

        # except Exception as e:
        #    raise e

        # Set signal mask for dictionary indexing
        self.di_kwargs["signal_mask"] = self.signal_mask

    # Master pattern sample, TODO: add in dialog
    def master_pattern_sample(self, ph):
        ### Simulate one pattern to check the parameters. The master pattern sampling was implemented by Lars Lervik.

        self.sim = self.mp[f"{ph}"].get_patterns(
            rotations=Rotation.from_euler(np.deg2rad([0, 0, 0])),
            # rotations=rot[0],
            detector=self.detector,
            energy=self.energy,  # Defined above
            compute=True,  # if False, sim.compute() must be called at a later time
        )

        fig = self.detector.plot(
            pattern=self.sim.squeeze().data,
            draw_gnomonic_circles=True,
            coordinates="gnomonic",
            return_figure=True,
        )

        fig.savefig(path.join(self.results_dir, f"pc_{ph}.png"), **self.savefig_kwargs)

        plt.close(fig)

    # Normal cross correlation
    def save_ncc_figure(self, xmap_dict):
        for ph in self.phases:
            ncc_kwargs = dict(value=xmap_dict[f"{ph}"].get_map_data("scores"))
            if xmap_dict["type"] == "unrefined":
                ncc_kwargs = dict(value=xmap_dict[f"{ph}"].get_map_data(xmap_dict[f"{ph}"].scores[:, 0]))
                    
        ### Inspect dictionary indexing results for phase
            fig = self.xmaps[f"{ph}"].plot(colorbar=True,
                    colorbar_label="NCC score",
                    return_figure=True,
                    cmap="gray",
                    **ncc_kwargs,)

            fig.savefig(
                path.join(self.results_dir, f"ncc_{ph}.png"), **self.savefig_kwargs
            )

            plt.close(fig)

    def save_orientation_similairty_map(self, xmap_dict):

        for ph in self.phases:

            ### Calculate and save orientation similairty map

            osm = kp.indexing.orientation_similarity_map(xmap_dict[f"{ph}"])

            fig = xmap_dict[f"{ph}"].plot(
                value=osm.ravel(),
                colorbar=True,
                colorbar_label="Orientation similarity",
                return_figure=True,
                cmap="gray",
                remove_padding=True,
            )

            fig.savefig(
                path.join(self.results_dir, f"osm_{ph}.png"), **self.savefig_kwargs
            )

            plt.close(fig)

    def save_inverse_pole_figure(self, xmap_dict):

        for ph in self.phases:

            self.ckey = plot.IPFColorKeyTSL(self.mp[f"{ph}"].phase.point_group)

            fig = xmap_dict[f"{ph}"].plot(
                self.ckey.orientation2color(xmap_dict[f"{ph}"].orientations),
                remove_padding=True,
                return_figure=True,
            )

            fig.savefig(
                path.join(self.results_dir, f"ipf_{ph}_{xmap_dict['type']}.png"),
                **self.savefig_kwargs,
            )

            plt.close(fig)

    def refine_orientations(self):

        self.ref_kw = dict(detector=self.detector, energy=self.energy, compute=True)

        if self.options["mask"]:
            self.ref_kw["signal_mask"] = self.signal_mask

        for ph in self.phases:
            ### Refine xmaps
            self.xmaps_ref[f"{ph}"] = self.s_binned.refine_orientation(
                xmap=self.xmaps[f"{ph}"],
                master_pattern=self.mp[f"{ph}"],
                trust_region=[1, 1, 1],
                **self.ref_kw,
            )
            if self.keep_unrefined_xmaps:
                for filetype in self.di_result_filetypes:  # [".ang", ".h5"]
                    io.save(
                        path.join(self.results_dir, f"di_results_{ph}.{filetype}"),
                        self.xmaps[f"{ph}"],
                    )
            for filetype in self.di_result_filetypes:  # [".ang", ".h5"]
                io.save(
                    path.join(self.results_dir, f"di_ref_results_{ph}.{filetype}"),
                    self.xmaps_ref[f"{ph}"],
                )

    def merge_crystal_maps(self, xmap_dict):

        cm = [xmap_dict[f"{ph}"] for ph in self.phases]
        merge_kwargs = dict()

        if xmap_dict["type"] == "unrefined":
            merge_kwargs = dict(
                mean_n_best=1, simulation_indices_prop="simulation_indices"
            )

        # Merge xmaps from indexed phases

        merged = kp.indexing.merge_crystal_maps(crystal_maps=cm, scores_prop="scores", **merge_kwargs)

        colors = ["lime", "r", "b", "yellow"]

        for i, ph in enumerate(self.phases):
            merged.phases[ph].color = colors[i]

        for filetype in self.di_result_filetypes:  # [".ang", ".h5"]
            io.save(
                path.join(
                    self.results_dir,
                    f"di_results_merged_{xmap_dict['type']}.{filetype}",
                ),
                merged,
            )
        ncc_kwargs = dict(value=merged.scores)
        if xmap_dict["type"] == "unrefined":
            ncc_kwargs = dict(value=merged.scores[:, 0])

        if self.options["ncc"]:
            ### Plot and save the normalized cross correlation score

            fig = merged.plot(
                colorbar=True,
                colorbar_label="NCC score",
                return_figure=True,
                cmap="gray",
                remove_padding=True,
                **ncc_kwargs
            )

            fig.savefig(
                path.join(self.results_dir, f"ncc_merged_{xmap_dict['type']}.png"),
                **self.savefig_kwargs,
            )

        return merged

    def save_project_settings(self):
        self.setting_file.delete_all_entries()  # clean up initial dictionary

        ### Sample parameters
        for i, path in enumerate(self.mpPaths.values(), 1):
            self.setting_file.write(f"Master pattern {i}", path)

        self.setting_file.write("Convention", self.convention)

        self.updatePCArrayFrompatternCenter()
        self.setting_file.write("X star", f"{self.pc[0]}")
        self.setting_file.write("Y star", f"{self.pc[1]}")
        self.setting_file.write("Z star", f"{self.pc[2]}")

        self.setting_file.write("Binning", f"({self.new_signal_shape})")
        self.setting_file.write(
            "Angular step size [\u00B0]", f"{round(self.angular_step_size, 2)}"
        )

        self.setting_file.save()

    def save_di_settings(self, xmap):
        self.di_setting_file = SettingFile(
            path.join(self.results_dir, "di_parameters.txt")
        )

        ### Time and date
        self.di_setting_file.write("Date", f"{date.today()}\n")

        ### Sample info

        for i, mp_path in enumerate(self.mpPaths, 1):
            self.di_setting_file.write(f"Master pattern path {i}", mp_path)

        ### SEM parameters
        self.di_setting_file.write(
            "Microscope", self.s.metadata.Acquisition_instrument.SEM.microscope
        )
        self.di_setting_file.write("Acceleration voltage", f"{self.energy} kV")
        self.di_setting_file.write("Sample tilt", f"{self.sample_tilt} degrees")
        self.di_setting_file.write(
            "Working distance",
            self.s.metadata.Acquisition_instrument.SEM.working_distance,
        )
        self.di_setting_file.write(
            "Magnification", self.s.metadata.Acquisition_instrument.SEM.magnification
        )
        self.di_setting_file.write(
            "Navigation shape (rows, columns)",
            self.s.axes_manager.navigation_shape[::-1],
        )
        self.di_setting_file.write(
            "Signal shape (rows, columns)", self.s.axes_manager.signal_shape[::-1]
        )
        self.di_setting_file.write("Step size", f"{self.s.axes_manager[0].scale} um\n")

        ### DI parameteres

        self.di_setting_file.write("kikuchipy version", kp.__version__)
        self.di_setting_file.write("PC (x*, y*, z*)", f"{self.pc}")
        self.di_setting_file.write("PC convention", f"{self.convention}")

        for i, ph in enumerate(self.phases, 1):
            phase_amount = (xmap[f"{ph}"].size/xmap.size)
            self.di_setting_file.write(f"Phase {i}", f"{ph}, {xmap[f'{ph}'].size} ({phase_amount:.1%})")
        
        not_indexed_percent = (xmap["not_indexed"].size/xmap.size)
        self.di_setting_file.write("Not indexed", f"{xmap['not_indexed'].size} ({not_indexed_percent:.1%})")

        self.di_setting_file.write(
            "Pattern resolution DI (Binning)", self.new_signal_shape
        )
        self.di_setting_file.write(
            "Angular step size [\u00B0]", f"{self.angular_step_size:.2}"
        )
        self.di_setting_file.write("Circular mask", self.ui.checkBoxMask.isChecked())
        self.di_setting_file.write(
            "Number of experimental patterns matched per iteration [None - all]",
            self.n_per_iteration,
        )
        self.di_setting_file.write("Refinement of orientations", self.refine)
        for i, mp_path in enumerate(self.mpPaths.values(), 1):
            self.di_setting_file.write(f"Master pattern path {i}", mp_path)

        self.di_setting_file.save()

    def dictionary_indexing(self):
        # Create folder for storing DI results in working directory
        i = 1
        while True:
            try:
                self.results_dir = path.join(self.working_dir, f"di_results_{i}")
                mkdir(self.results_dir)
                break
            except FileExistsError:
                pass
                # print(
                #    f"Directory {self.results_dir} exists, will try to create directory di_results_{i + 1}"
                # )
            i += 1

        # get options from input
        self.options = self.getOptions()

        self.load_pattern(self.options["lazy"])
        # load selected EBSD pattern with current options
        # try:
        #    self.s = kp.load(self.pattern_path, lazy=self.options["lazy"])
        # except Exception as e:
        #    raise e

        # set pattern center values
        self.updatePCArrayFrompatternCenter()

        # Get phases
        self.getPhases()

        # Refinement
        self.refine = self.options["refine"]

        # New binning shape
        self.new_signal_shape = self.options["binning"]

        # Angular step size for DI
        self.angular_step_size = self.options["angular_step_size"]

        ### Removed for now
        # If n per iteration is 0
        self.n_per_iteration = None

        if self.options["n_iter"] != 0:
            self.n_per_iteration = self.options["n_iter"]

        self.di_kwargs["n_per_iteration"] = self.n_per_iteration

        # Read metadata from pattern file
        self.energy = self.s.metadata.Acquisition_instrument.SEM.beam_energy
        self.sample_tilt = self.s.detector.sample_tilt

        # Rebinning of signal
        self.nav_shape = self.s.axes_manager.navigation_shape
        self.s_binned = self.s.rebin(new_shape=self.nav_shape + self.new_signal_shape)
        self.s_binned.rescale_intensity(dtype_out=np.uint8)

        # Define detector-sample geometry
        self.sig_shape = self.s_binned.axes_manager.signal_shape[::-1]

        self.detector = kp.detectors.EBSDDetector(
            shape=self.sig_shape,
            sample_tilt=self.sample_tilt,  # Degrees
            pc=self.pc,
            convention=self.convention,  # Default is Bruker, TODO: let user choose convention
        )

        # Define refinement kwargs

        # self.ref_kw = dict(detector=self.detector, energy=self.energy, compute=True)

        ### Set up dictionary indexing parameters

        # self.di_kwargs["n_per_iteration"] = None

        ### additional functions to be performed

        if self.options["mask"]:
            self.signal_mask()

        # maps_keys = ["ncc", "osm", "ipf"]
        # for key in maps_keys:
        #    optionEnabled, optionExecute = self.options[key]
        #    if optionEnabled:
        #        optionExecute()

        # Master pattern dictionary
        self.mp = {}
        for ph in self.phases:
            self.file_mp = path.join(self.mpPaths[ph], f"{ph}_mc_mp_20kv.h5")
            self.mp[f"{ph}"] = kp.load(
                self.file_mp,
                energy=self.energy,  # single energies like 10, 11, 12 etc. or a range like (10, 20)
                projection="lambert",  # stereographic, lambert
                hemisphere="upper",  # upper, lower
            )

        # Xmaps dictionary for storing crystalmaps
        self.xmaps = {}
        self.xmaps["type"] = "unrefined"
        # Refined xmaps dictionary for storing refined crystalmaps
        self.xmaps_ref = {}
        self.xmaps_ref["type"] = "refined"

        self.save_project_settings()

        ### Dictionary indexing

        for ph in self.phases:

            ### Sample orientations

            self.rot = sampling.get_sample_fundamental(
                method="cubochoric",
                resolution=self.angular_step_size,
                point_group=self.mp[f"{ph}"].phase.point_group,
            )

            ### Generate dictionary

            self.sim_dict = self.mp[f"{ph}"].get_patterns(
                rotations=self.rot,
                detector=self.detector,
                energy=self.energy,
                compute=False,
            )

            self.xmaps[f"{ph}"] = self.s_binned.dictionary_indexing(
                dictionary=self.sim_dict, **self.di_kwargs
            )
            self.xmaps[f"{ph}"].scan_unit = "um"

            del self.sim_dict

            if not self.refine:
                for filetype in self.di_result_filetypes:  # [".ang", ".h5"]
                    io.save(
                        path.join(self.results_dir, f"di_results_{ph}.{filetype}"),
                        self.xmaps[f"{ph}"],
                    )

        if self.options["osm"]:
            self.save_orientation_similairty_map(self.xmaps)

        if self.refine:
            self.refine_orientations()

        ### Single phase

        if len(self.phases) == 1:

            if self.refine:

                # Save IPF of refined xmap
                if self.options["ipf"]:
                    self.save_inverse_pole_figure(self.xmaps_ref)

                if self.options["ncc"]:
                    self.save_ncc_figure(self.xmaps_ref)

                self.save_di_settings(self.xmaps_ref)

            else:
                # If xmaps are not refined, an unrefined IPF is saved
                if self.options["ipf"]:
                    self.save_inverse_pole_figure(self.xmaps)

                # NCC map
                if self.options["ncc"]:
                    self.save_inverse_pole_figure(self.xmaps)

                #save DI settings to file
                self.save_di_settings(self.xmaps)

            

        ## Multiple phase

        if len(self.phases) > 1:

            if self.refine:
                type = self.xmaps_ref["type"]
                self.merged = self.merge_crystal_maps(self.xmaps_ref)

            else:
                type = self.xmaps["type"]
                self.merged = self.merge_crystal_maps(self.xmaps)

            if self.options["ipf"]:
                self.ckey = plot.IPFColorKeyTSL(
                    self.mp[f"{self.phases[0]}"].phase.point_group
                )

                fig = self.ckey.plot(return_figure=True)
                fig.savefig(
                    path.join(self.results_dir, "orientation_color_key.png"),
                    **self.savefig_kwargs,
                )

                rgb_all = np.zeros((self.merged.size, 3))
                for i, phase in self.merged.phases:
                    if i != -1:
                        rgb_i = self.ckey.orientation2color(
                            self.merged[phase.name].orientations
                        )
                        rgb_all[self.merged.phase_id == i] = rgb_i

                fig = self.merged.plot(rgb_all, remove_padding=True, return_figure=True)
                fig.savefig(
                    path.join(self.results_dir, f"ipf_z_{type}.png"),
                    **self.savefig_kwargs,
                )

                plt.close(fig)

            ### Phase map
            if self.options["pm"]:
                fig = self.merged.plot(remove_padding=True, return_figure=True)
                fig.savefig(
                    path.join(self.results_dir, f"phase_map_{type}.png"),
                    **self.savefig_kwargs,
                )
            
            self.save_di_settings(self.merged)<|MERGE_RESOLUTION|>--- conflicted
+++ resolved
@@ -105,7 +105,6 @@
             except:
                 break
 
-<<<<<<< HEAD
         # Set max for N-iter
         x_len, y_len = self.s.axes_manager.navigation_shape
         self.ui.spinBoxNumIter.setMaximum(x_len*y_len)
@@ -126,13 +125,12 @@
         self.ui.comboBoxBinning.addItems(self.bin_shapes[::-1])
 
         del self.s
-=======
+        
     def update_pc_convention(self):
         self.convention = self.ui.comboBoxConvention.currentText()
         self.ui.patternCenterY.setValue(1 - self.pc[1])
         
         self.updatePCArrayFrompatternCenter()
->>>>>>> 450931f5
 
     def setupConnections(self):
         self.ui.buttonBox.accepted.connect(lambda: self.run_dictionary_indexing())

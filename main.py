--- conflicted
+++ resolved
@@ -306,12 +306,8 @@
 
     def selectSignalNavigation(self, signal_path: str):
         try:
-<<<<<<< HEAD
-            self.signalNavigationWidget.plot_navigator(signal_path)
-=======
-            self.signalNavigationWidget.load_dataset(self.file_selected)
-
->>>>>>> e31c9632
+            self.signalNavigationWidget.load_dataset(signal_path)
+
         except Exception as e:
             if self.getSelectedPath() == "":
                 dlg = QMessageBox(self)

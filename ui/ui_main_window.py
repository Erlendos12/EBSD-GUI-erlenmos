# -*- coding: utf-8 -*-

################################################################################
## Form generated from reading UI file 'main_window.ui'
##
## Created by: Qt User Interface Compiler version 6.3.2
##
## WARNING! All changes made in this file will be lost when recompiling UI file!
################################################################################

from PySide6.QtCore import (QCoreApplication, QDate, QDateTime, QLocale,
    QMetaObject, QObject, QPoint, QRect,
    QSize, QTime, QUrl, Qt)
from PySide6.QtGui import (QAction, QBrush, QColor, QConicalGradient,
    QCursor, QFont, QFontDatabase, QGradient,
    QIcon, QImage, QKeySequence, QLinearGradient,
    QPainter, QPalette, QPixmap, QRadialGradient,
    QTransform)
from PySide6.QtWidgets import (QApplication, QGridLayout, QHeaderView, QMainWindow,
    QMenu, QMenuBar, QSizePolicy, QSpacerItem,
    QStatusBar, QTreeView, QWidget)

class Ui_MainWindow(object):
    def setupUi(self, MainWindow):
        if not MainWindow.objectName():
            MainWindow.setObjectName(u"MainWindow")
        MainWindow.resize(834, 806)
        MainWindow.setLayoutDirection(Qt.LeftToRight)
        MainWindow.setAutoFillBackground(False)
        self.actionOpen_Workfolder = QAction(MainWindow)
        self.actionOpen_Workfolder.setObjectName(u"actionOpen_Workfolder")
        self.actionProcessingMenu = QAction(MainWindow)
        self.actionProcessingMenu.setObjectName(u"actionProcessingMenu")
        self.actionSignalNavigation = QAction(MainWindow)
        self.actionSignalNavigation.setObjectName(u"actionSignalNavigation")
<<<<<<< HEAD
        self.actionDictinary_indexing_setup = QAction(MainWindow)
        self.actionDictinary_indexing_setup.setObjectName(u"actionDictinary_indexing_setup")
=======
        self.actionPattern_Center = QAction(MainWindow)
        self.actionPattern_Center.setObjectName(u"actionPattern_Center")
>>>>>>> d9ca514a
        self.centralwidget = QWidget(MainWindow)
        self.centralwidget.setObjectName(u"centralwidget")
        self.gridLayout = QGridLayout(self.centralwidget)
        self.gridLayout.setObjectName(u"gridLayout")
        self.horizontalSpacer = QSpacerItem(40, 20, QSizePolicy.Expanding, QSizePolicy.Minimum)

        self.gridLayout.addItem(self.horizontalSpacer, 0, 1, 1, 1)

        self.systemViewer = QTreeView(self.centralwidget)
        self.systemViewer.setObjectName(u"systemViewer")
        self.systemViewer.setMinimumSize(QSize(500, 0))
        self.systemViewer.setStyleSheet(u"")
        self.systemViewer.setAnimated(True)
        self.systemViewer.header().setStretchLastSection(True)

        self.gridLayout.addWidget(self.systemViewer, 0, 0, 1, 1)

        self.gridLayout.setColumnStretch(1, 1)
        MainWindow.setCentralWidget(self.centralwidget)
        self.menubar = QMenuBar(MainWindow)
        self.menubar.setObjectName(u"menubar")
<<<<<<< HEAD
        self.menubar.setGeometry(QRect(0, 0, 834, 22))
=======
        self.menubar.setGeometry(QRect(0, 0, 834, 24))
>>>>>>> d9ca514a
        self.menuFile = QMenu(self.menubar)
        self.menuFile.setObjectName(u"menuFile")
        self.menuProcessing = QMenu(self.menubar)
        self.menuProcessing.setObjectName(u"menuProcessing")
        self.menuPlot = QMenu(self.menubar)
        self.menuPlot.setObjectName(u"menuPlot")
        self.menuDictionary_indexing = QMenu(self.menubar)
        self.menuDictionary_indexing.setObjectName(u"menuDictionary_indexing")
        MainWindow.setMenuBar(self.menubar)
        self.statusbar = QStatusBar(MainWindow)
        self.statusbar.setObjectName(u"statusbar")
        MainWindow.setStatusBar(self.statusbar)

        self.menubar.addAction(self.menuFile.menuAction())
        self.menubar.addAction(self.menuProcessing.menuAction())
        self.menubar.addAction(self.menuPlot.menuAction())
        self.menubar.addAction(self.menuDictionary_indexing.menuAction())
        self.menuFile.addAction(self.actionOpen_Workfolder)
        self.menuProcessing.addAction(self.actionProcessingMenu)
        self.menuProcessing.addAction(self.actionPattern_Center)
        self.menuPlot.addAction(self.actionSignalNavigation)
        self.menuDictionary_indexing.addAction(self.actionDictinary_indexing_setup)

        self.retranslateUi(MainWindow)

        QMetaObject.connectSlotsByName(MainWindow)
    # setupUi

    def retranslateUi(self, MainWindow):
        MainWindow.setWindowTitle(QCoreApplication.translate("MainWindow", u"EBSD-GUI", None))
        self.actionOpen_Workfolder.setText(QCoreApplication.translate("MainWindow", u"Open Workfolder...", None))
#if QT_CONFIG(statustip)
        self.actionOpen_Workfolder.setStatusTip(QCoreApplication.translate("MainWindow", u"Select a folder containing patterns", u"LOL"))
#endif // QT_CONFIG(statustip)
        self.actionProcessingMenu.setText(QCoreApplication.translate("MainWindow", u"N/S improvement", None))
#if QT_CONFIG(statustip)
        self.actionProcessingMenu.setStatusTip(QCoreApplication.translate("MainWindow", u"Perform processing on a pattern", None))
#endif // QT_CONFIG(statustip)
        self.actionSignalNavigation.setText(QCoreApplication.translate("MainWindow", u"Signal navigation", None))
<<<<<<< HEAD
        self.actionDictinary_indexing_setup.setText(QCoreApplication.translate("MainWindow", u"Dictinary indexing setup", None))
=======
        self.actionPattern_Center.setText(QCoreApplication.translate("MainWindow", u"Pattern center", None))
>>>>>>> d9ca514a
        self.menuFile.setTitle(QCoreApplication.translate("MainWindow", u"File", None))
        self.menuProcessing.setTitle(QCoreApplication.translate("MainWindow", u"Processing", None))
        self.menuPlot.setTitle(QCoreApplication.translate("MainWindow", u"Plotting", None))
        self.menuDictionary_indexing.setTitle(QCoreApplication.translate("MainWindow", u"Dictionary indexing", None))
    # retranslateUi
<|MERGE_RESOLUTION|>--- conflicted
+++ resolved
@@ -33,13 +33,10 @@
         self.actionProcessingMenu.setObjectName(u"actionProcessingMenu")
         self.actionSignalNavigation = QAction(MainWindow)
         self.actionSignalNavigation.setObjectName(u"actionSignalNavigation")
-<<<<<<< HEAD
         self.actionDictinary_indexing_setup = QAction(MainWindow)
         self.actionDictinary_indexing_setup.setObjectName(u"actionDictinary_indexing_setup")
-=======
         self.actionPattern_Center = QAction(MainWindow)
         self.actionPattern_Center.setObjectName(u"actionPattern_Center")
->>>>>>> d9ca514a
         self.centralwidget = QWidget(MainWindow)
         self.centralwidget.setObjectName(u"centralwidget")
         self.gridLayout = QGridLayout(self.centralwidget)
@@ -61,11 +58,7 @@
         MainWindow.setCentralWidget(self.centralwidget)
         self.menubar = QMenuBar(MainWindow)
         self.menubar.setObjectName(u"menubar")
-<<<<<<< HEAD
-        self.menubar.setGeometry(QRect(0, 0, 834, 22))
-=======
         self.menubar.setGeometry(QRect(0, 0, 834, 24))
->>>>>>> d9ca514a
         self.menuFile = QMenu(self.menubar)
         self.menuFile.setObjectName(u"menuFile")
         self.menuProcessing = QMenu(self.menubar)
@@ -105,11 +98,8 @@
         self.actionProcessingMenu.setStatusTip(QCoreApplication.translate("MainWindow", u"Perform processing on a pattern", None))
 #endif // QT_CONFIG(statustip)
         self.actionSignalNavigation.setText(QCoreApplication.translate("MainWindow", u"Signal navigation", None))
-<<<<<<< HEAD
         self.actionDictinary_indexing_setup.setText(QCoreApplication.translate("MainWindow", u"Dictinary indexing setup", None))
-=======
         self.actionPattern_Center.setText(QCoreApplication.translate("MainWindow", u"Pattern center", None))
->>>>>>> d9ca514a
         self.menuFile.setTitle(QCoreApplication.translate("MainWindow", u"File", None))
         self.menuProcessing.setTitle(QCoreApplication.translate("MainWindow", u"Processing", None))
         self.menuPlot.setTitle(QCoreApplication.translate("MainWindow", u"Plotting", None))

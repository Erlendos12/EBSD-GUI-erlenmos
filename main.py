--- conflicted
+++ resolved
@@ -97,6 +97,7 @@
         self.fileBrowserOD = FileBrowser(FileBrowser.OpenDirectory)
         #self.systemModel = QFileSystemModel()
         self.console = Console(parent=self, context=globals())
+        self.signalNavigationWidget = SignalNavigationWidget(mainWindow=self)
 
         # Check platform and set windowStayOnTopHint
         if platform.system() == "Darwin":
@@ -104,24 +105,8 @@
         else:
             self.stayOnTopHint = False
 
-<<<<<<< HEAD
         self.setupConnections()
         self.showImage(self.getSelectedPath())
-=======
-        self.ui.systemViewer.setModel(self.systemModel)
-
-        self.signalNavigationWidget = SignalNavigationWidget(mainWindow=self)
-
-
-        self.setupConnections()
-
-        self.console = Console(parent=self, context=globals())
-        self.console.setfont(QFont("Lucida Sans Typewriter", 10))
-
-        
-
-        self.showImage(self.file_selected)
->>>>>>> e73a8886
         self.importSettings()
 
         QThreadPool.globalInstance().setMaxThreadCount(1)
@@ -141,18 +126,13 @@
         self.systemExplorer.pathChangedSignal.connect(
             lambda new_path: self.showImage(new_path)
         )
-<<<<<<< HEAD
         # self.ui.systemViewer.setModel(self.systemModel)
         # self.ui.systemViewer.selectionModel().selectionChanged.connect(
         #     lambda new, old: self.onSystemModelChanged(new, old)
         # )
         # self.ui.systemViewer.doubleClicked.connect(lambda: self.openTextFile())
-=======
 
         self.ui.dockWidgetSignalNavigation.setWidget(self.signalNavigationWidget)
-
-        self.ui.systemViewer.doubleClicked.connect(lambda: self.doubleClickEvent())
->>>>>>> e73a8886
         self.ui.actionOpen_Workfolder.triggered.connect(
             lambda: self.selectWorkingDirectory()
         )
@@ -344,7 +324,6 @@
         except Exception as e:
             self.console.errorwrite(f"Could not initialize ROI dialog:\n{str(e)}\n")
 
-<<<<<<< HEAD
     # def onSystemModelChanged(self, new_selected, old_selected):
     #     if new_selected.empty():
     #         self.file_selected = ""
@@ -355,7 +334,7 @@
     #     self.updateMenuButtons(self.file_selected)
     #     self.showImage(self.file_selected)
 
-    # def openTextFile(self):
+    # def doubleClickEvent(self):
     #     index = self.ui.systemViewer.currentIndex()
     #     self.file_selected = self.systemModel.filePath(index)
 
@@ -364,48 +343,14 @@
     #             subprocess.call(["open", "-a", "TextEdit", self.file_selected])
     #         if platform.system().lower() == "windows":
     #             startfile(self.file_selected)
-=======
-    def onSystemModelChanged(self, new_selected, old_selected):
-        if new_selected.empty():
-            self.file_selected = None
-        else:
-            self.file_selected = self.systemModel.filePath(
-                self.ui.systemViewer.currentIndex()
-            )
-        self.updateMenuButtons(self.file_selected)
-        self.showImage(self.file_selected)
-
-    def doubleClickEvent(self):
-        index = self.ui.systemViewer.currentIndex()
-        self.file_selected = self.systemModel.filePath(index)
-
-        if splitext(self.file_selected)[1] in [".txt"]:
-            if platform.system().lower() == "darwin":
-                subprocess.call(["open", "-a", "TextEdit", self.file_selected])
-            if platform.system().lower() == "windows":
-                startfile(self.file_selected)
->>>>>>> e73a8886
-
-        # TODO: more functionality, open dataset for signal navigation
-        if splitext(self.file_selected)[1] in [".h5", ".dat"]:
-            self.selectSignalNavigation()
-
-    def process_finished(self):
-        print("EBSD pattern closed.")
-        self.p = None
+
+    #     # TODO: more functionality, open dataset for signal navigation
+    #     if splitext(self.file_selected)[1] in [".h5", ".dat"]:
+    #         self.selectSignalNavigation()
 
     def selectSignalNavigation(self):
         try:
-<<<<<<< HEAD
-            signalNavigation(self.getSelectedPath())
-            # self.p = QProcess()
-            # print("Loading EBSD patterns ...")
-            # self.p.start("python", ['scripts/signal_navigation.py', self.file_selected])
-            # self.p.finished.connect(self.process_finished)
-            # subprocess.run(["python", "scripts/signal_navigation.py"], text=True, input=self.file_selected)
-=======
-            self.signalNavigationWidget.plot_navigator(self.file_selected)
->>>>>>> e73a8886
+            self.signalNavigationWidget.plot_navigator(self.getSelectedPath())
 
         except Exception as e:
             if self.getSelectedPath() == "":

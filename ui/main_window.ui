--- conflicted
+++ resolved
@@ -61,11 +61,7 @@
      <x>0</x>
      <y>0</y>
      <width>834</width>
-<<<<<<< HEAD
-     <height>22</height>
-=======
      <height>24</height>
->>>>>>> d9ca514a
     </rect>
    </property>
    <widget class="QMenu" name="menuFile">
@@ -120,15 +116,12 @@
     <string>Signal navigation</string>
    </property>
   </action>
-<<<<<<< HEAD
   <action name="actionDictinary_indexing_setup">
    <property name="text">
     <string>Dictinary indexing setup</string>
-=======
   <action name="actionPattern_Center">
    <property name="text">
     <string>Pattern center</string>
->>>>>>> d9ca514a
    </property>
   </action>
  </widget>

--- conflicted
+++ resolved
@@ -99,12 +99,8 @@
                 self.phase = phase
             except:
                 break
-<<<<<<< HEAD
+
         if len(list(self.mp_paths.keys())) != 0:
-=======
-        if bool(self.mp_paths):
-            self.phase = list(self.mp_paths.keys())[0]
->>>>>>> e414b71f
             self.ui.listPhases.setCurrentRow(0)
             self.phase = self.ui.listPhases.currentItem().text()
         else:
@@ -222,13 +218,8 @@
                 self.ui.listPhases.addItem(phase)
                 self.is_mp_paths_updated = True
             self.phase = phase
-<<<<<<< HEAD
             self.ui.listPhases.setCurrentRow(len(self.mp_paths.keys())-1)
         self.changeStateOfButtons()
-=======
-            if not self.ui.listPhases.selectionModel().hasSelection():
-                self.ui.listPhases.setCurrentRow(0)
->>>>>>> e414b71f
 
     def removePhase(self):
         #if str(self.ui.listPhases.currentItem().text()) is None:
